--- conflicted
+++ resolved
@@ -272,19 +272,12 @@
 );
 CREATE TABLE IF NOT EXISTS playlist (
     playlist_id UUID PRIMARY KEY DEFAULT uuid(),
-<<<<<<< HEAD
     owner_id BIGINT,
-=======
-    user_id BIGINT,
->>>>>>> 24e2a398
     name VARCHAR,
     description TEXT DEFAULT NULL,
     public BOOLEAN DEFAULT TRUE,
     locked BOOLEAN DEFAULT FALSE,
-<<<<<<< HEAD
     created_at TIMESTAMP DEFAULT CURRENT_TIMESTAMP,
-=======
->>>>>>> 24e2a398
 );
 CREATE TABLE IF NOT EXISTS track (
     track_id UUID PRIMARY KEY DEFAULT uuid(),
@@ -292,7 +285,6 @@
     title VARCHAR,
     url VARCHAR,
     extra JSON DEFAULT NULL,
-<<<<<<< HEAD
     created_at TIMESTAMP DEFAULT CURRENT_TIMESTAMP,
     FOREIGN KEY (playlist_id) REFERENCES playlist(playlist_id),
 );
@@ -302,15 +294,10 @@
   issue TEXT NOT NULL,
   created_at TIMESTAMP DEFAULT CURRENT_TIMESTAMP,
 );
-=======
-    FOREIGN KEY (playlist_id) REFERENCES playlist(playlist_id),
-);
->>>>>>> 24e2a398
 """
         )
         conn.commit()
 
-<<<<<<< HEAD
 async def migrate(old_db: str = "database.db", new_db: str = "database2.db"):
     """
     Migrates data from the old database schema to the new database schema.
@@ -357,22 +344,10 @@
 async def main():
     await on_setup_tables("database.db")
     await migrate("database.db", "database2.db")
-=======
-
-async def main():
-    await on_setup_updated_tables("data.db")
-
-    with duckdb.connect("data.db") as conn:
-        print(conn.sql("SELECT * FROM playlist"))
-        # result = conn.execute(
-        #     "INSERT INTO playlist (playlist_id, user_id, name, description, public, locked) VALUES (?, ?, ?, ?, ?, ?)",
-        #     [uuid.uuid4(), 1, "joko", None, False, False],
-        # )
-        # print(result.fetchone())
->>>>>>> 24e2a398
 
     with duckdb.connect("database.db") as conn:
         print(conn.sql("SELECT * FROM issues"))
 
+
 if __name__ == "__main__":
     asyncio.run(main())